package exchange

import (
	"bufio"
	"context"
	"fmt"
	"sync"
	"time"

	cborutil "github.com/filecoin-project/go-cbor-util"
	datatransfer "github.com/filecoin-project/go-data-transfer"
	"github.com/filecoin-project/go-multistore"
	"github.com/ipfs/go-cid"
	"github.com/ipfs/go-graphsync/storeutil"
	blockstore "github.com/ipfs/go-ipfs-blockstore"
	cbor "github.com/ipfs/go-ipld-cbor"
	"github.com/ipld/go-ipld-prime"
	"github.com/jpillora/backoff"
	"github.com/libp2p/go-eventbus"
	"github.com/libp2p/go-libp2p-core/event"
	"github.com/libp2p/go-libp2p-core/host"
	"github.com/libp2p/go-libp2p-core/mux"
	"github.com/libp2p/go-libp2p-core/network"
	"github.com/libp2p/go-libp2p-core/peer"
	"github.com/libp2p/go-libp2p-core/protocol"
	"github.com/myelnet/pop/internal/utils"
	sel "github.com/myelnet/pop/selectors"
	"github.com/rs/zerolog/log"
)

//go:generate cbor-gen-for Request

// PopRequestProtocolID is the protocol for requesting caches to store new content
const PopRequestProtocolID = protocol.ID("/myel/pop/request/1.0")

// Request describes the content to pull
type Request struct {
	Method     Method
	PayloadCID cid.Cid
	Size       uint64
}

// Type defines Request as a datatransfer voucher for pulling the data from the request
func (Request) Type() datatransfer.TypeIdentifier {
	return "ReplicationRequestVoucher"
}

// Method is the replication request method
type Method uint64

const (
	// Dispatch is an initial request from a content plublisher
	Dispatch Method = iota
	// FetchIndex is a request from one content provider to another to retrieve their index
	FetchIndex
)

// IndexEvt is emitted when a new index is loaded in the replication service
type IndexEvt struct {
	Root cid.Cid
}

// RequestStream allows reading and writing CBOR encoded messages to a stream
type RequestStream struct {
	p   peer.ID
	rw  mux.MuxedStream
	buf *bufio.Reader
}

// ReadRequest reads and decodes a CBOR encoded Request message from a stream buffer
func (rs *RequestStream) ReadRequest() (Request, error) {
	var m Request
	if err := m.UnmarshalCBOR(rs.buf); err != nil {
		return Request{}, err
	}
	return m, nil
}

// WriteRequest encodes and writes a Request message to a stream
func (rs *RequestStream) WriteRequest(m Request) error {
	return cborutil.WriteCborRPC(rs.rw, &m)
}

// Close the stream
func (rs *RequestStream) Close() error {
	return rs.rw.Close()
}

// OtherPeer returns the peer ID of the peer at the other end of the stream
func (rs *RequestStream) OtherPeer() peer.ID {
	return rs.p
}

// RoutedRetriever is a generic interface providing a method to find and retrieve content on the exchange
type RoutedRetriever interface {
	FindAndRetrieve(context.Context, cid.Cid) error
}

// Replication manages the network replication scheme, it keeps track of read and write requests
// and decides whether to join a replication scheme or not
type Replication struct {
	h         host.Host
	dt        datatransfer.Manager
	ms        *multistore.MultiStore
	bs        blockstore.Blockstore
	pm        *PeerMgr
	hs        *HeyService
	idx       *Index
	rgs       []Region
	reqProtos []protocol.ID
	emitter   event.Emitter
	indexRcvd chan struct{}
	interval  time.Duration
	rtv       RoutedRetriever

	pmu   sync.Mutex
	pulls map[cid.Cid]*peer.Set

	smu    sync.Mutex
	stores map[cid.Cid]*multistore.Store
}

// NewReplication starts the exchange replication management system
func NewReplication(h host.Host, idx *Index, dt datatransfer.Manager, rtv RoutedRetriever, opts Options) *Replication {
	pm := NewPeerMgr(h, opts.Regions)
	r := &Replication{
		h:         h,
		pm:        pm,
		dt:        dt,
		rgs:       opts.Regions,
		idx:       idx,
		rtv:       rtv,
		ms:        opts.MultiStore,
		bs:        opts.Blockstore,
		interval:  opts.ReplInterval,
		reqProtos: []protocol.ID{PopRequestProtocolID},
		pulls:     make(map[cid.Cid]*peer.Set),
		indexRcvd: make(chan struct{}),
		stores:    make(map[cid.Cid]*multistore.Store),
	}
	r.hs = NewHeyService(h, pm, r)
	h.SetStreamHandler(PopRequestProtocolID, r.handleRequest)

	err := r.dt.RegisterVoucherType(&Request{}, r)
	if err != nil {
		log.Fatal().Err(err).Msg("failed to register voucher type")
	}

	err = r.dt.RegisterTransportConfigurer(&Request{}, TransportConfigurer(r.idx, r, h.ID()))
	if err != nil {
		log.Fatal().Err(err).Msg("failed to register transport configurer")
	}

	emitter, err := h.EventBus().Emitter(new(IndexEvt))
	if err != nil {
		log.Fatal().Err(err).Msg("failed to create emitter event")
	}
	r.emitter = emitter

	return r
}

// Start initiates listeners to update our scheme if new peers join
func (r *Replication) Start(ctx context.Context) error {
	sub, err := r.h.EventBus().Subscribe(new(HeyEvt), eventbus.BufSize(16))
	if err != nil {
		return err
	}
	// Any time we receive a new index, check if any refs should be added to our supply
	// if interval is 0 the feature is deactivated
	if r.interval > 0 {
		go r.refreshIndex(ctx)
		go r.pumpIndexes(ctx, sub)
	}
	if err := r.hs.Run(ctx); err != nil {
		return err
	}
	return nil
}

// pumpIndexes iterates over a subscription to new Hey msg received when connecting with other provider peers
// it keeps index roots into a queue and iteratively fetches them. We could potentially fetch them in parallel
// but we ideally don't want this to be a burden on the node ressources so we take it easy
func (r *Replication) pumpIndexes(ctx context.Context, sub event.Subscription) {
	var q []HeyEvt
	var fetchDone chan fetchResult
	for {
		select {
		case <-ctx.Done():
			return
		case evt := <-sub.Out():
			hevt := evt.(HeyEvt)
			if hevt.IndexRoot != nil {
				if fetchDone == nil {
					fetchDone = make(chan fetchResult, 1)
					go func() {
						err := r.fetchIndex(ctx, hevt)
						fetchDone <- fetchResult{*hevt.IndexRoot, err}
					}()
					continue
				}
				q = append(q, hevt)
			}
			// We can probably ignore errors
		case res := <-fetchDone:
			if res.err == nil {
				go func(rt cid.Cid) {
					store := r.GetStore(rt)
					err := r.idx.LoadInterest(rt, cbor.NewCborStore(store.Bstore))
					if err != nil {
						log.Error().Err(err).Msg("failed to load interest")
						return
					}
				}(res.root)
			}
			if len(q) > 0 {
				fetchDone = make(chan fetchResult, 1)
				go func(hvt HeyEvt) {
					err := r.fetchIndex(ctx, hvt)
					fetchDone <- fetchResult{*hvt.IndexRoot, err}
				}(q[0])
				q = q[1:]
			}
		}
	}
}

// refreshIndex is a long running process that regularly inspects received indexes
// and if usage is high enough retrieves the content at market price
func (r *Replication) refreshIndex(ctx context.Context) {
	ticker := time.NewTicker(r.interval)
	defer ticker.Stop()
	for {
		select {
		case <-ticker.C:
			refs, err := r.idx.Interesting()
			if err != nil || len(refs) == 0 {
				continue
			}
			log.Info().Str("hostId", r.h.ID().String()).Int("refs", len(refs)).Msg("tick")

			for ref := range refs {
				// let's get it
				err := r.rtv.FindAndRetrieve(ctx, ref.PayloadCID)
				if err != nil {
					continue
				}
				err = r.idx.DropInterest(ref.PayloadCID)
				if err != nil {
					log.Debug().Err(err).Str("RefPayloadCID", ref.PayloadCID.String()).Msg("DropInterest error")
				}

				err = r.emitter.Emit(IndexEvt{
					Root: ref.PayloadCID,
				})
				if err != nil {
					log.Error().Err(err).Str("RefPayloadCID", ref.PayloadCID.String()).Msg("emitter error")
				}
			}
		case <-ctx.Done():
			return
		}
	}
}

// fetchResult associates the root of the index fetched and a possible error
type fetchResult struct {
	root cid.Cid
	err  error
}

// fetchIndex handles the data transfer for retrieving the index of a given peer anounced in a Hey
// msg. It blocks until the transfer is completed or fails.
func (r *Replication) fetchIndex(ctx context.Context, hvt HeyEvt) error {
	rcid := *hvt.IndexRoot
	req := Request{
		Method:     FetchIndex,
		PayloadCID: rcid,
	}

	if err := r.AddStore(rcid, r.ms.Next()); err != nil {
		return err
	}

	chid, err := r.dt.OpenPullDataChannel(ctx, hvt.Peer, &req, rcid, sel.Hamt())
	if err != nil {
		return err
	}

	for {
		state, err := r.dt.ChannelState(ctx, chid)
		if err != nil {
			return err
		}
		switch state.Status() {
		case datatransfer.Failed:
			return fmt.Errorf("data transfer failed: %s", state.Message())
		case datatransfer.Cancelled:
			return fmt.Errorf("data transfer cancelled: %s", state.Message())
		case datatransfer.Completed:
			return nil
		}
	}
}

// AddStore assigns a store for a given root cid and store ID
func (r *Replication) AddStore(k cid.Cid, sid multistore.StoreID) error {
	store, err := r.ms.Get(sid)
	if err != nil {
		return err
	}
	r.smu.Lock()
	r.stores[k] = store
	r.smu.Unlock()
	return nil
}

// GetStore returns the store used for a given root index
func (r *Replication) GetStore(k cid.Cid) *multistore.Store {
	r.smu.Lock()
	defer r.smu.Unlock()
	return r.stores[k]
}

// RmStore cleans up the store when it is not needed anymore
func (r *Replication) RmStore(k cid.Cid) {
	r.smu.Lock()
	defer r.smu.Unlock()
	delete(r.stores, k)
}

// balanceIndex checks if any content in the interest list is more popular than content in the supply
// in which case it will try to retrieve it from the network and insert it in there

// GetHey formats a new Hey message
func (r *Replication) GetHey() Hey {
	regions := make([]RegionCode, len(r.rgs))
	i := 0
	for _, rg := range r.rgs {
		regions[i] = rg.Code
		i++
	}
	h := Hey{
		Regions: regions,
	}
	idxr := r.idx.Root()
	if idxr != cid.Undef {
		h.IndexRoot = &idxr
	}
	return h
}

// NewRequestStream opens a multi stream with the given peer and sets up the interface to write requests to it
func (r *Replication) NewRequestStream(dest peer.ID) (*RequestStream, error) {
	s, err := OpenStream(context.Background(), r.h, dest, r.reqProtos)
	if err != nil {
		return nil, err
	}
	buf := bufio.NewReaderSize(s, 16)
	return &RequestStream{p: dest, rw: s, buf: buf}, nil
}

func (r *Replication) handleRequest(s network.Stream) {
	p := s.Conn().RemotePeer()
	buffered := bufio.NewReaderSize(s, 16)
	rs := &RequestStream{p, s, buffered}
	defer rs.Close()
	req, err := rs.ReadRequest()
	if err != nil {
		log.Error().Err(err).Msg("error when reading stream request")
		return
	}

	// Only the dispatch method is streamed directly at this time
	switch req.Method {
	case Dispatch:
		// TODO: validate request

		// Check if we may already have this content
		_, err := r.idx.GetRef(req.PayloadCID)
		if err == nil {
			log.Error().
				Str("PayloadCID", req.PayloadCID.String()).
				Msg("payload CID already exists")
			return
		}

		// Create a new store to receive our new blocks
		// It will be automatically picked up in the TransportConfigurer
		sid := r.ms.Next()
		if err := r.AddStore(req.PayloadCID, sid); err != nil {
			log.Error().Err(err).Msg("error when creating new store")
			return
		}

		ctx := context.Background()
		chid, err := r.dt.OpenPullDataChannel(ctx, p, &req, req.PayloadCID, sel.All())
		if err != nil {
			log.Error().Err(err).Msg("error when opening channel data channel")
			return
		}

		for {
			state, err := r.dt.ChannelState(ctx, chid)
			if err != nil {
				log.Error().Err(err).Msg("error when fetching channel state")
				return
			}

			switch state.Status() {
			case datatransfer.Failed, datatransfer.Cancelled:
				err = r.idx.DropRef(state.BaseCID())
				if err != nil {
					log.Error().Err(err).Msg("error when droping ref")
				}
				return

			case datatransfer.Completed:
				store := r.GetStore(req.PayloadCID)
				keys, err := utils.MapKeys(ctx, req.PayloadCID, store.Loader)
				if err != nil {
					log.Error().Err(err).Msg("error when fetching keys")
				}

				if err := r.idx.SetRef(&DataRef{
					PayloadCID:  req.PayloadCID,
					PayloadSize: int64(req.Size),
					Keys:        keys.AsBytes(),
				}); err != nil {
					log.Error().Err(err).Msg("error when setting ref")
<<<<<<< HEAD
=======
				}

				if err := utils.MigrateBlocks(ctx, store.Bstore, r.bs); err != nil {
					log.Error().Err(err).Msg("error when migrating blocks")
				}

				if err := r.ms.Delete(sid); err != nil {
					log.Error().Err(err).Msg("error when deleting store")
>>>>>>> bcc52e8e
				}

				if err := utils.MigrateBlocks(ctx, store.Bstore, r.bs); err != nil {
					log.Error().Err(err).Msg("error when migrating blocks")
				}

				if err := r.ms.Delete(sid); err != nil {
					log.Error().Err(err).Msg("error when deleting store")
				}
				return
			}
		}
	}
}

// PRecord is a provider <> cid mapping for recording who is storing what content
type PRecord struct {
	Provider   peer.ID
	PayloadCID cid.Cid
}

// DispatchOptions exposes parameters to affect the duration of a Dispatch operation
type DispatchOptions struct {
	BackoffMin     time.Duration
	BackoffAttemps int
	RF             int
	StoreID        multistore.StoreID
}

// DefaultDispatchOptions provides useful defaults
// We can change these if the content requires a long transfer time
var DefaultDispatchOptions = DispatchOptions{
	BackoffMin:     5 * time.Second,
	BackoffAttemps: 4,
	RF:             6,
}

// Dispatch to the network until we have propagated the content to enough peers
func (r *Replication) Dispatch(root cid.Cid, size uint64, opt DispatchOptions) (chan PRecord, error) {
	if err := r.AddStore(root, opt.StoreID); err != nil {
		return nil, err
	}

	req := Request{
		Method:     Dispatch,
		PayloadCID: root,
		Size:       size,
	}
	resChan := make(chan PRecord, opt.RF)
	out := make(chan PRecord, opt.RF)
	// listen for datatransfer events to identify the peers who pulled the content
	unsub := r.dt.SubscribeToEvents(func(event datatransfer.Event, chState datatransfer.ChannelState) {
		root := chState.BaseCID()
		if root != req.PayloadCID {
			return
		}

		if chState.Status() == datatransfer.Failed || chState.Status() == datatransfer.Cancelled {
			log.Error().Str("root", root.String()).Msg("transfer failed for content")
		}

		if chState.Status() == datatransfer.Completed {
			// The recipient is the provider who received our content
			rec := chState.Recipient()
			resChan <- PRecord{
				Provider:   rec,
				PayloadCID: root,
			}
		}
	})
	go func() {
		defer func() {
			unsub()
			close(out)

		}()
		// The peers we already sent requests to
		rcv := make(map[peer.ID]bool)
		// Set the parameters for backing off after each try
		b := backoff.Backoff{
			Min: opt.BackoffMin,
			Max: 60 * time.Minute,
			// Factor: 2 (default)
		}
		// The number of confirmations we received so far
		n := 0

	requests:
		for {
			// Give up after 6 attemps. Maybe should make this customizable for servers that can afford it
			if int(b.Attempt()) > opt.BackoffAttemps {
				return
			}
			// Select the providers we want to send to minus those we already confirmed
			// received the requests
			providers := r.pm.Peers(opt.RF-n, r.rgs, rcv)

			// Authorize the transfer
			for _, p := range providers {
				r.AuthorizePull(req.PayloadCID, p)
				rcv[p] = true
			}
			if len(providers) > 0 {
				// sendAllRequests
				r.sendAllRequests(req, providers)
			}

			delay := b.Duration()
			timer := time.NewTimer(delay)
			for {
				select {
				case <-timer.C:

					continue requests
				case r := <-resChan:
					// forward the confirmations to the Response channel
					out <- r
					// increment our results count
					n++
					if n == opt.RF {
						return
					}
				}
			}
		}
	}()
	return out, nil
}

func (r *Replication) sendAllRequests(req Request, peers []peer.ID) {
	for _, p := range peers {
		stream, err := r.NewRequestStream(p)
		if err != nil {
			continue
		}
		err = stream.WriteRequest(req)
		stream.Close()
		if err != nil {
			continue
		}
	}
}

// AuthorizePull adds a peer to a set giving authorization to pull content without payment
// We assume that this authorizes the peer to pull as many links from the root CID as they can
// It runs on the client side to authorize caches
func (r *Replication) AuthorizePull(k cid.Cid, p peer.ID) {
	r.pmu.Lock()
	defer r.pmu.Unlock()
	if set, ok := r.pulls[k]; ok {
		set.Add(p)
		return
	}
	set := peer.NewSet()
	set.Add(p)
	r.pulls[k] = set
}

// ValidatePush returns a stubbed result for a push validation
func (r *Replication) ValidatePush(
	isRestart bool,
	chid datatransfer.ChannelID,
	sender peer.ID,
	voucher datatransfer.Voucher,
	baseCid cid.Cid,
	selector ipld.Node) (datatransfer.VoucherResult, error) {
	return nil, fmt.Errorf("no pushed accepted")
}

// ValidatePull returns a stubbed result for a pull validation
func (r *Replication) ValidatePull(
	isRestart bool,
	chid datatransfer.ChannelID,
	receiver peer.ID,
	voucher datatransfer.Voucher,
	baseCid cid.Cid,
	selector ipld.Node) (datatransfer.VoucherResult, error) {

	request, ok := voucher.(*Request)
	if !ok {
		return nil, fmt.Errorf("bad voucher")
	}
	// TODO: For now fetching someone's index it authorized by default
	// we need some permission system
	if request.Method == FetchIndex {
		return nil, nil
	}

	r.pmu.Lock()
	defer r.pmu.Unlock()
	set, ok := r.pulls[baseCid]
	if !ok {
		return nil, fmt.Errorf("unknown CID")
	}
	if !set.Contains(receiver) {
		return nil, fmt.Errorf("not authorized")
	}
	return nil, nil
}

// StoreConfigurableTransport defines the methods needed to
// configure a data transfer transport use a unique store for a given request
type StoreConfigurableTransport interface {
	UseStore(datatransfer.ChannelID, ipld.Loader, ipld.Storer) error
}

// IdxStoreGetter returns the store used for retrieving a given index root
type IdxStoreGetter interface {
	GetStore(cid.Cid) *multistore.Store
}

// TransportConfigurer configurers the graphsync transport to use a custom blockstore per content
func TransportConfigurer(idx *Index, isg IdxStoreGetter, pid peer.ID) datatransfer.TransportConfigurer {
	return func(channelID datatransfer.ChannelID, voucher datatransfer.Voucher, transport datatransfer.Transport) {
		warn := func(err error) {
			log.Error().Err(err).Msg("attempting to configure data store")
		}
		request, ok := voucher.(*Request)
		if !ok {
			return
		}
		gsTransport, ok := transport.(StoreConfigurableTransport)
		if !ok {
			return
		}
		// When initiating both FetchIndex and Dispatch transfers we've already assigned a store
		// with the root CID so we just need to get it
		if (request.Method == FetchIndex && channelID.Initiator == pid) || request.Method == Dispatch {
			// When we're fetching a new index we store it in a new store
			store := isg.GetStore(request.PayloadCID)
			err := gsTransport.UseStore(channelID, store.Loader, store.Storer)
			if err != nil {
				warn(err)
			}
			return
		}
		// Someone is retrieving our index, it should be loaded from the index's blockstore
		if request.Method == FetchIndex {
			loader := storeutil.LoaderForBlockstore(idx.Bstore())
			storer := storeutil.StorerForBlockstore(idx.Bstore())
			err := gsTransport.UseStore(channelID, loader, storer)
			if err != nil {
				warn(err)
			}
			return
		}
	}
}<|MERGE_RESOLUTION|>--- conflicted
+++ resolved
@@ -428,17 +428,6 @@
 					Keys:        keys.AsBytes(),
 				}); err != nil {
 					log.Error().Err(err).Msg("error when setting ref")
-<<<<<<< HEAD
-=======
-				}
-
-				if err := utils.MigrateBlocks(ctx, store.Bstore, r.bs); err != nil {
-					log.Error().Err(err).Msg("error when migrating blocks")
-				}
-
-				if err := r.ms.Delete(sid); err != nil {
-					log.Error().Err(err).Msg("error when deleting store")
->>>>>>> bcc52e8e
 				}
 
 				if err := utils.MigrateBlocks(ctx, store.Bstore, r.bs); err != nil {
